import torch
from dataclasses import dataclass
import os
import datetime
from utils.utils import *
from utils.read_data import *
from utils.mask_training import *

from classifier.models import *
from classifier.training import *




@dataclass
class Config:
    """
    A class to store all the configuration parameters
    """
    curr_time: str = datetime.datetime.now().strftime("%Y%m%d-%H%M%S")
    number_of_subjects: int = 36
    datset_size: int = 0
    batch_size: int = 32
    start_idx: int = 70
    end_idx: int = 0
    nclasses: int = 2
    classification: str = 'ms'
    model_path: str = './results_classifier/resnet18_20231113-230459/best_model_params.pt'
    save_figures: bool = False
    input_channels: int = 20
    train_rate: float = 0.8
    valid_rate: float = 0.1
    device: str = torch.device("cuda:0" if torch.cuda.is_available() else "cpu")

    def save_config(self):
        """
        Write all the configuration parameters to file
        """
        print("\nConfig:\n", flush=True)
        for key, value in self.__dict__.items():
            print(f'{key}: {value}', flush=True)



CONFIG = Config()


def load_classifier():
    print("Loading model...\n", flush=True)
    device = torch.device("cuda:0" if torch.cuda.is_available() else "cpu") 
    model = load_resnet18(nclasses = CONFIG.nclasses, pretrained = False, device = device, input_channels=CONFIG.input_channels)

    # load model parameters
    model.load_state_dict(torch.load(CONFIG.model_path, map_location=torch.device('cpu')))
    # move model and model parameters to device
    model.to(device)

    _, _, testloader = build_dataloader(dataset, batch_size=CONFIG.batch_size, train_rate=CONFIG.train_rate, valid_rate=CONFIG.valid_rate, shuffle=True)
    test_acc, _, _, _ = test_model(model, testloader, folder=None)

    print("Test accuracy: ", test_acc, flush=True)

    return model
    

if __name__ == "__main__":
    
    # load data from folder
    sample_data_folder = './eeg_data/'

    file_path = f'./saved_datasets/eeg_dataset_ns_{CONFIG.number_of_subjects}_ch_{CONFIG.input_channels}_nc_{CONFIG.nclasses}_{CONFIG.classification}_05sec_resample.pkl'
    print(file_path)
    # save config parameters
    CONFIG.save_config()

    # if dataset already exists, load it
    load = True if os.path.isfile(file_path) else False
    
    if load: 
        print("Loading dataset...", flush=True)
        dataset = load_dataset(file_path)
    else:
        print("Creating dataset...", flush=True)
        dataset = read_eeg_data(sample_data_folder, file_path, input_channels=CONFIG.input_channels, number_of_subjects=CONFIG.number_of_subjects, type = CONFIG.classification)
        
        
    print("Size of data set: ", len(dataset))

    # load classfier
    model = load_classifier()
    
    
    

    lam = 0.01
    mask_path = './results_masks/'

    print("Training masks...", flush=True)

    batch_size = CONFIG.batch_size
    start_idx = CONFIG.start_idx
    end_idx = batch_size + start_idx

    # before using the data, normalize them
    dataset_tmp = copy.deepcopy(dataset)
    dataset_tmp.raw = list(dataset_tmp.raw)

    min_spectr = np.min([torch.min(torch.abs(dataset_tmp[i][0])) for i in range(len(dataset_tmp))])
    max_spectr = np.max([torch.max(torch.abs(dataset_tmp[i][0])) for i in range(len(dataset_tmp))])

    # normalize spectrograms
    
    
    
    for i, _ in enumerate(dataset_tmp):
        spectr = dataset_tmp.get_spectrogram(i)
        #spectr = scipy.signal.resample(spectr, 30, axis=2)
<<<<<<< HEAD
=======

>>>>>>> 68cf86b4
        if i == 0:
            print("Shape of spectrogram after resampling: ", spectr.shape)
        spectr = torch.tensor(spectr)

        spectr = (spectr - min_spectr)/(max_spectr - min_spectr)
        #dataset_tmp.spectrograms[i] = transforms.functional.normalize(spectrogram.unsqueeze(0), mean=torch.mean(spectrogram), 
        #                                              std=torch.std(spectrogram))
        
        #dataset_tmp.spectrograms[i] = ((spectr - torch.min(spectr))/(torch.max(spectr) -torch.min(spectr))).unsqueeze(0)
        # normalize raw data
        raw = torch.tensor(dataset.get_raw(i))
        dataset_tmp.raw[i] = (raw - torch.min(raw))/(torch.max(raw) -torch.min(raw))

    # for each element in the dataset, compute its mask
    # loop over each element in the dataset
    input = dataset_tmp[0][0]
    print("Shape of first element: ", dataset_tmp[0][0].shape, flush=True)

    image_size = tuple((input.shape[2], input.shape[3]))
    nchannels = input.shape[1]
    print("nchannels: ", nchannels, flush=True)

    while end_idx < len(dataset):
        spectrograms, raw_signals, labels, ids, channels = dataset_tmp[start_idx:end_idx]
        spectrograms = torch.stack(spectrograms).float()
        raw_signals = torch.stack(raw_signals)
        labels = torch.stack([torch.tensor(label) for label in labels]).long()
        ids = np.asarray(ids)
        channels = np.asarray(channels)

        print(start_idx, end_idx)
        ess_train(model, spectrograms, raw_signals, labels, ids, channels, lam, mask_path, image_size, nchannels, figures=CONFIG.save_figures)
        print("Last image processed: ", end_idx, flush=True)
        start_idx = end_idx
        end_idx = batch_size + start_idx

    del dataset_tmp

    <|MERGE_RESOLUTION|>--- conflicted
+++ resolved
@@ -21,11 +21,11 @@
     number_of_subjects: int = 36
     datset_size: int = 0
     batch_size: int = 32
-    start_idx: int = 70
+    start_idx: int = 0
     end_idx: int = 0
     nclasses: int = 2
     classification: str = 'ms'
-    model_path: str = './results_classifier/resnet18_20231113-230459/best_model_params.pt'
+    model_path: str = './results_classifier/resnet18_20231114-092258/best_model_params.pt'
     save_figures: bool = False
     input_channels: int = 20
     train_rate: float = 0.8
@@ -105,20 +105,13 @@
     dataset_tmp = copy.deepcopy(dataset)
     dataset_tmp.raw = list(dataset_tmp.raw)
 
-    min_spectr = np.min([torch.min(torch.abs(dataset_tmp[i][0])) for i in range(len(dataset_tmp))])
-    max_spectr = np.max([torch.max(torch.abs(dataset_tmp[i][0])) for i in range(len(dataset_tmp))])
+    min_spectr = np.min([torch.min(torch.tensor(dataset_tmp[i][0])) for i in range(len(dataset_tmp))])
+    max_spectr = np.max([torch.max(torch.tensor(dataset_tmp[i][0])) for i in range(len(dataset_tmp))])
 
-    # normalize spectrograms
-    
-    
-    
     for i, _ in enumerate(dataset_tmp):
         spectr = dataset_tmp.get_spectrogram(i)
         #spectr = scipy.signal.resample(spectr, 30, axis=2)
-<<<<<<< HEAD
-=======
 
->>>>>>> 68cf86b4
         if i == 0:
             print("Shape of spectrogram after resampling: ", spectr.shape)
         spectr = torch.tensor(spectr)
@@ -137,8 +130,8 @@
     input = dataset_tmp[0][0]
     print("Shape of first element: ", dataset_tmp[0][0].shape, flush=True)
 
-    image_size = tuple((input.shape[2], input.shape[3]))
-    nchannels = input.shape[1]
+    image_size = tuple((input.shape[1], input.shape[2]))
+    nchannels = input.shape[0]
     print("nchannels: ", nchannels, flush=True)
 
     while end_idx < len(dataset):
