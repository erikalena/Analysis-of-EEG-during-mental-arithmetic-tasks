--- conflicted
+++ resolved
@@ -21,16 +21,12 @@
     number_of_subjects: int = 5
     datset_size: int = 0
     batch_size: int = 32
-<<<<<<< HEAD
     start_idx: int = 0
-=======
-    start_idx: int = 60
->>>>>>> b5760c52
     end_idx: int = 0
     nclasses: int = 2
     classification: str = 'ms'
     model_path: str = './results_classifier/resnet18_ms_36/best_model_params.pt' 
-    save_figures: bool = True
+    save_figures: bool = False
     input_channels: int = 20
     train_rate: float = 0.8
     valid_rate: float = 0.1
