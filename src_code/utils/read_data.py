--- conflicted
+++ resolved
@@ -346,12 +346,9 @@
     # normalize spectrograms
     for idx, _ in enumerate(dataset):
         spectrogram = torch.abs(dataset_tmp.spectrograms[idx])
-<<<<<<< HEAD
         dataset_tmp.spectrograms[idx] = (spectrogram- min_spectr) / (max_spectr - min_spectr)
-=======
-        dataset_tmp.spectrograms[idx] = (spectrogram) # - min_spectr) / (max_spectr - min_spectr)
-
-    #####
+
+    """
     norm_factor_min = np.zeros((num_subjects))
     norm_factor_max = np.zeros((num_subjects))
     nsegm = 60*2 
@@ -361,10 +358,6 @@
         norm_factor_min[j] = min_spectr
         norm_factor_max[j] = max_spectr
 
-    #min_spectr = np.min([torch.min(torch.abs(dataset_tmp[i][0])) for i in range(len(dataset_tmp))])
-    #max_spectr = np.max([torch.max(torch.abs(dataset_tmp[i][0])) for i in range(len(dataset_tmp))])
-    #print('max of spectrograms', max_spectr)
->>>>>>> 45051398
 
     # normalize spectrograms
     for idx, _ in enumerate(dataset):
@@ -373,21 +366,15 @@
         spectrogram = torch.abs(dataset_tmp.spectrograms[idx])
         dataset_tmp.spectrograms[idx] = (spectrogram - norm_factor_min[int(subj)]) / (norm_factor_max[int(subj)] - norm_factor_min[int(subj)])
         
-    #####
+    """
     """
     # standardize spectrograms
     for idx, _ in enumerate(dataset):
         # standardize spectrogram
         spectrogram = dataset_tmp.get_spectrogram(idx)
-<<<<<<< HEAD
         #dataset_tmp.spectrograms[idx] = transforms.functional.normalize(spectrogram.unsqueeze(0), mean=torch.mean(spectrogram), 
         #                                              std=torch.std(spectrogram)) 
         dataset_tmp.spectrograms[idx] = ((spectrogram - torch.min(spectrogram))/(torch.max(spectrogram) -torch.min(spectrogram))).unsqueeze(0)
-=======
-        dataset_tmp.spectrograms[idx] = transforms.functional.normalize(spectrogram.unsqueeze(0), mean=torch.mean(spectrogram), 
-                                                      std=torch.std(spectrogram)) 
-        #dataset_tmp.spectrograms[idx] = ((spectrogram - torch.min(spectrogram))/(torch.max(spectrogram) -torch.min(spectrogram))).unsqueeze(0)
->>>>>>> 45051398
     """
     
 
